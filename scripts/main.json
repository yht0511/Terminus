{
  "name": "叙事主线",
  "description": "主线情节叙事",
  "debug": true,
  "creative": false,
  "lidar": true,
  "dependencies": [
    {
      "id": "red_monster",
      "path": "/scripts/src/entities/red_monster.js"
    },
    {
      "id": "system_terminal",
      "path": "/scripts/src/layers/terminal.js"
    },
    {
      "id": "security_keypad",
      "path": "/scripts/src/layers/keypad.js"
    },
    {
      "id": "lyric_speaker",
      "path": "/scripts/src/layers/speaker.js"
    },
    {
      "id": "ending_speaker",
      "path": "/scripts/src/layers/ending.js"
    },
    {
      "id": "gate",
      "path": "/scripts/src/entities/gate.js"
    },
    {
      "id": "DeathOverlay",
      "path": "/scripts/src/layers/death.js"
    },
    {
      "id": "mediaplayer",
      "path": "/scripts/src/layers/media.js"
    }
  ],
  "preload": [
    "/assets/models/facilities/main.glb",
    "/assets/models/facilities/numbers.glb",
    "/assets/models/facilities/1号场地的电脑.glb",
    "/assets/models/facilities/1号闸（上）.glb",
    "/assets/models/facilities/1号闸（下）.glb",
    "/assets/models/facilities/2号场地的电脑.glb",
    "/assets/models/facilities/2号闸（上）.glb",
    "/assets/models/facilities/2号闸（下）.glb",
    "/assets/models/facilities/3号场地的电脑.glb",
    "/assets/models/facilities/3号闸（上）.glb",
    "/assets/models/facilities/3号闸（下）.glb",
    "/assets/models/facilities/4号场地（渲染）.glb",
    "/assets/models/facilities/箭头.glb",
    "/assets/models/facilities/第三幕的桌子.glb",
    "/assets/models/enemies/red_monster.glb"
  ],
  "entities": [
    {
      "name": "主人公",
      "id": "self",
      "properties": {
        "coordinates": [0, 0, 0],
        "rotation": [0, 0, 0]
      }
    },
    {
      "name": "主设施",
      "id": "main_facility",
      "path": "/assets/models/facilities/main.glb",
      "mesh_path": "/assets/models/facilities/main_mesh.glb",
      "properties": {
        "coordinates": [0, -2, 0],
        "lidar_color": "#007015",
        "intensity_drop": 1,
        "live_long": true,
        "rotation": [0, 0, 0]
      }
    },
    {
      "name": "密码箱",
      "id": "password_box",
      "path": "/assets/models/facilities/1号场地的电脑.glb",
      "properties": {
        "coordinates": [0, -2, 0],
        "lidar_color": "#ffeb95",
        "intensity_drop": 0.8,
        "rotation": [0, 0, 0],
        "live_long": true,
        "access_callback": [
          "core.scene.player.teleport([0.5,2.1,137])",
          "core.script.reborn.coordinates['origin'].position=[0.5,2.1,137]",
          "core.script.reborn.coordinates['origin'].rotation=[0, -6.41, 0]"
        ]
      },
      "interact_callback": [
        "keypad.activate()",
        "console.log(global.keypad_usingTime)",
        "(!global.keypad_usingTime && speaker.speak('keypad_first'))",
        "(global.keypad_usingTime && speaker.speak('keypad_then'))",
        "global.keypad_usingTime=1"
      ]
    },
    {
      "name": "第一幕数字",
      "id": "password_number",
      "path": "/assets/models/facilities/numbers.glb",
      "properties": {
        "coordinates": [0, -2, 0],
        "lidar_color": "#ff9b2e",
        "intensity_drop": 2,
        "rotation": [0, 0, 0]
      }
    },
    {
      "name": "1号闸（上）",
      "id": "gate_1_up",
      "path": "/assets/models/facilities/1号闸（上）.glb",
      "properties": {
        "activated": false,
        "coordinates": [0, -2, 0],
        "lidar_color": "#ffeb95",
        "intensity_drop": 15,
        "rotation": [0, 0, 0]
      },
      "interact_callback": ["gate_1.toggle()"]
    },
    {
      "name": "1号闸（下）",
      "id": "gate_1_down",
      "path": "/assets/models/facilities/1号闸（下）.glb",
      "properties": {
        "activated": false,
        "coordinates": [0, -2, 0],
        "lidar_color": "#ffeb95",
        "intensity_drop": 1,
        "rotation": [0, 0, 0]
      },
      "interact_callback": ["gate_1.toggle()"]
    },
    {
      "name": "2号场地的电脑",
      "id": "computer_2",
      "path": "/assets/models/facilities/2号场地的电脑.glb",
      "properties": {
        "coordinates": [0, -2, 0],
        "lidar_color": "#ffeb95",
        "intensity_drop": 2,
        "rotation": [0, 0, 0],
        "live_long": true,
        "data": {
          "enabled": false,
          "commands": [
            {
              "command": "hostname",
              "output": "TERMINAL 2",
              "callback": []
            },
            {
              "command": "whoami",
              "output": "user: BIT_LIUNX"
            },
            {
              "command": "date",
              "output": "2077-07-21 14:22:08"
            },
            {
              "command": "ls",
              "output": "gal"
            },
            {
              "command": "cat gal",
              "output": "0x0D000721",
              "callback": [
                "window.achievementSystem.trigger('0d000721')",
                "speaker.speak('narration_ciallo')"
              ]
            },
            {
              "command": "cat",
              "output": "\n"
            },
            {
              "command": "echo",
              "output": "$args"
            },
            {
              "command": "clear",
              "output": "",
              "description": "清屏",
              "callback": ["ter2.outputElement.innerHTML = '';"]
            },
            {
              "command": "exit",
              "output": "关闭终端",
              "description": "关闭终端",
              "callback": ["ter2.deactivate()"]
            },
            {
              "command": "help",
              "output": "可用命令：hostname, whoami, date, ls, cat, echo, clear, exit, deny-protocol, apt, accept",
              "description": "显示帮助信息"
            },
            {
              "command": "apt",
              "output": "apt 2.4.11 (amd64)<br/>Usage: apt [options] command<br/><br/>apt is a commandline package manager and provides commands for<br/>searching and managing as well as querying information about packages.<br/>It provides the same functionality as the specialized APT tools,<br/>like apt-get and apt-cache, but enables options more suitable for<br/>interactive use by default.<br/><br/>Most used commands:<br/>  list - list packages based on package names<br/>  search - search in package descriptions<br/>  show - show package details<br/>  install - install packages<br/>  reinstall - reinstall packages<br/>  remove - remove packages<br/>  autoremove - Remove automatically all unused packages<br/>  update - update list of available packages<br/>  upgrade - upgrade the system by installing/upgrading packages<br/>  full-upgrade - upgrade the system by removing/installing/upgrading packages<br/>  edit-sources - edit the source information file<br/>  satisfy - satisfy dependency strings<br/><br/>See apt(8) for more information about the available commands.<br/>Configuration options and syntax is detailed in apt.conf(5).<br/>Information about how to configure sources can be found in sources.list(5).<br/>Package and version choices can be expressed via apt_preferences(5).<br/>Security details are available in apt-secure(8).<br/>                                        This APT has Super Cow Powers."
            },
            {
              "command": "accept",
              "output": "已接受当前协议.",
              "description": "接受当前协议",
              "callback": [
                "speaker.speak('narration_accept')",
                "ending.activate(['这是第一个结局','这里后面会被更改掉','感谢游玩'])",
                "window.achievementSystem.trigger('ending_1')"
              ]
            },
            {
              "command": "deny-protocol",
              "output": "已禁用当前协议.",
              "description": "禁用当前协议",
              "callback": [
                "speaker.speak('refuse_protocol',()=>{speaker.speak('vanish_entirely',()=>{ter2.deactivate();})})",
                "core.script.reborn.coordinates['origin'].position=[226, 4.2, 108.34]",
                "ter2.runDenyScript()"
              ]
            }
          ],
          "monitors": [
            {
              "command": "den",
              "type": "type",
              "callback": ["speaker.speak('narration_deny')"]
            },
            {
              "command": "den",
              "type": "del",
              "callback": ["speaker.speak('narration_deny_del')"]
            }
          ],
          "denyScript": "[[type:25]][[color:red]]DENY PROTOCOL INITIALIZING...\n[[delay:700]]auth: requesting token...\r[[type:18]]auth: requesting token... ok\n[[delay:550]][[color:yellow]]spawning entity: red_monster[[/color]]\n[[delay:650]][[bar:5]][[delay:200]][[bar:15]][[delay:200]][[bar:30]][[delay:200]][[bar:45]][[delay:250]][[bar:60]][[delay:250]][[bar:75]][[delay:400]][[bar:90]][[delay:600]][[bar:100]]\n[[color:green]]compile success. linking runtime...[[/color]]\n[[delay:800]]chase(player) => active\n[[delay:900]]monitor(player)\rmonitor(player) ... ok\n[[delay:700]][[color:magenta]]teleport sequence scheduled[[/color]]\n[[delay:600]]teleport in 3...\r[[delay:1000]]teleport in 2...\r[[delay:1000]]teleport in 1...\r[[delay:900]]teleporting...\n[[delay:800]][[cb:core.scene.player.teleport([226,4.2,108.34])]][[color:cyan]]completed.\n[[/color]][[/color]][[type:0]]"
        }
      },
      "interact_callback": [
        "core.getEntity('computer_2').properties.data.enabled = core.getEntity('gate_1_down').properties.activated && core.getEntity('gate_2_down').properties.activated&& core.getEntity('gate_3_down').properties.activated",
        "ter2.activate()",
        "!core.getEntity('computer_2').properties.data.enabled && speaker.speak('narration_start',()=>{!core.getEntity('computer_2').properties.data.enabled && speaker.speak('narration_task_1')})",
        "core.getEntity('computer_2').properties.data.enabled && speaker.speak('well_done',()=>{core.getEntity('computer_2').properties.data.enabled && speaker.speak('curious_mechanism')})"
      ]
    },
    {
      "name": "2号闸（上）",
      "id": "gate_2_up",
      "path": "/assets/models/facilities/2号闸（上）.glb",
      "properties": {
        "activated": false,
        "coordinates": [0, -2, 0],
        "lidar_color": "#ffeb95",
        "intensity_drop": 15,
        "rotation": [0, 0, 0]
      },
      "interact_callback": ["gate_2.toggle()"]
    },
    {
      "name": "2号闸（下）",
      "id": "gate_2_down",
      "path": "/assets/models/facilities/2号闸（下）.glb",
      "properties": {
        "activated": false,
        "coordinates": [0, -2, 0],
        "lidar_color": "#ffeb95",
        "intensity_drop": 1,
        "rotation": [0, 0, 0]
      },
      "interact_callback": ["gate_2.toggle()"]
    },
    {
      "name": "3号场地的电脑",
      "id": "computer_3",
      "path": "/assets/models/facilities/3号场地的电脑.glb",
      "properties": {
<<<<<<< HEAD
        "coordinates": [0, 0, 0],
        "lidar_color": "#ffeb95",
        "intensity_drop": 1,
        "rotation": [0, 0, 0]
      },
      "interact_callback": []
=======
        "coordinates": [0, -2, 0],
        "lidar_color": "#ff3c44",
        "intensity_drop": 0,
        "rotation": [0, 0, 0],
        "data": {
          "enabled": true,
          "commands": [
            {
              "command": "terminal-reset",
              "output": "等待确认",
              "callback": [
                "confirm('是否确认重置系统\\n这一步操作不可逆转！') && console.log('end')"
              ]
            },
            {
              "command": "rm -rf",
              "output": "等待确认",
              "callback": [
                "confirm('危险的指令\\n确认执行？') && console.log('badend2')"
              ]
            },
            {
              "command": "exit",
              "callback": ["endter.deactivate()"]
            }
          ],
          "monitors": []
        }
      },
      "interact_callback": ["endter.activate()"]
>>>>>>> 13e26a50
    },
    {
      "name": "3号闸（上）",
      "id": "gate_3_up",
      "path": "/assets/models/facilities/3号闸（上）.glb",
      "properties": {
        "activated": false,
        "coordinates": [0, -2, 0],
        "lidar_color": "#ffeb95",
        "intensity_drop": 15,
        "rotation": [0, 0, 0]
      },
      "interact_callback": ["gate_3.toggle()"]
    },
    {
      "name": "3号闸（下）",
      "id": "gate_3_down",
      "path": "/assets/models/facilities/3号闸（下）.glb",
      "properties": {
        "activated": false,
        "coordinates": [0, -2, 0],
        "lidar_color": "#ffeb95",
        "intensity_drop": 1,
        "rotation": [0, 0, 0]
      },
      "interact_callback": ["gate_3.toggle()"]
    },
    {
      "name": "第三幕的桌子",
      "id": "table_3",
      "path": "/assets/models/facilities/第三幕的桌子.glb",
      "properties": {
        "coordinates": [0, -2, 0],
        "lidar_color": "#fd773a",
        "intensity_drop": 1,
        "rotation": [0, 0, 0]
      },
  "interact_callback": ["mp.showVideo('/assets/videos/test.mp4', { fullscreen: false, fit: 'cover' }).activate()"]
    },
    {
      "name": "4号场地（渲染）",
      "id": "field_4_render",
      "path": "/assets/models/facilities/4号场地（渲染）.glb",
      "properties": {
        "coordinates": [0, -2, 0],
        "lidar_color": "#ff9248",
        "intensity_drop": 1,
        "rotation": [0, 0, 0]
      }
    },
    {
      "name": "箭头",
      "id": "arrow",
      "path": "/assets/models/facilities/箭头.glb",
      "properties": {
        "coordinates": [0, -2, 0],
        "lidar_color": "#ff3846",
        "intensity_drop": 1,
        "rotation": [0, 0, 0]
      }
    },
    {
      "name": "怪兽",
      "id": "monster",
      "path": "/assets/models/enemies/red_monster.glb",
      "properties": {
        "enabled": false,
        "coordinates": [343.67, 1.89, 119.89],
        "lidar_color": "#dc0202",
        "platform": "main_facility",
        "intensity_drop": 15,
        "rotation": [0, 0, 0],
        "distance": 2
      },
      "distance_callback": ["death.activate('你被删除了')"],
      "interact_callback": ["rdm.ontouch()"]
    }
  ],
  "speeches": [
    {
      "name": "这里没有台词",
      "id": "none",
      "properties": {
        "activated": false,
        "coordinates": [348.42, 1.69, 110.8],
        "distance": 2
      },
      "distance_callback": [
        "!core.getEntity('none').properties.activated && (core.scene.player.move_enabled=false||1) && (function(){core.getEntity('none').properties.activated=true;var pos=core.getEntity('monster').properties.coordinates;core.scene.player.setRotationDestinationSmooth(pos[0],2,pos[1],2.0,()=>{core.scene.player.move_enabled=true; core.scene.RayCaster.scatterLightPoint(core.scene.camera,20,4,core.scene.player.collider);core.getEntity('monster').properties.enabled=1;setTimeout(()=>{rdm.activate();},3000)});})()"
      ]
    },
    {
      "name": "初始台词",
      "id": "initial",
      "properties": {
        "type": "info",
        "description": "刚进入游戏说的话",
        "text": "这里？是哪里？",
        "duration": 3000,
        "coordinates": [0, 0, 0],
        "activated": false
      },
      "distance_callback": [
        "speaker.speak('initial')",
        "core.script.reborn.coordinates['origin'].position=[0, 0, 0]"
      ]
    },
    {
      "name": "交互教学",
      "id": "keyhelp",
      "properties": {
        "type": "info",
        "description": "交互教学",
        "text": "按<span style='color: #ffff00; font-weight: bold;'>鼠标左键</span>发射点阵照亮前方",
        "duration": 3000,
        "coordinates": [8.18, -1.09, 0],
        "activated": false
      },
      "distance_callback": ["speaker.speak('keyhelp')"]
    },
    {
      "name": "第一次打开密码箱",
      "id": "keypad_first",
      "properties": {
        "type": "info",
        "description": "第一次打开密码箱时说的话",
        "text": "看起来我需要寻找密码。",
        "duration": 3000,
        "coordinates": [0, 0, 0],
        "activated": false
      },
      "interaction_callback": ["speaker.speak('keypad_first')"]
    },
    {
      "name": "再次打开密码箱",
      "id": "keypad_then",
      "properties": {
        "type": "info",
        "description": "之后每次打开密码箱时说的话",
        "text": "密码是多少呢？",
        "duration": 1000,
        "coordinates": [0, 0, 0]
      },
      "interaction_callback": ["speaker.speak('keypad_then')"]
    },
    {
      "name": "密码正确",
      "id": "keypad_success",
      "properties": {
        "type": "info",
        "description": "密码输入正确了，此时传送到未知位置",
        "text": "??眼前的场景似乎变化了！",
        "duration": 2000,
        "activated": false,
        "coordinates": [0.5, 2.1, 137]
      },
      "distance_callback": ["speaker.speak('keypad_success')"]
    },
    {
      "name": "旁白初始",
      "id": "narration_start",
      "properties": {
        "type": "voice",
        "description": "旁白初始音频，打招呼",
        "activated": false,
        "text": {
          "0": "中午好。​​​​​​​​​​​​​​​​",
          "1500": "我知道你看不出时间，毕竟这里连扇窗户都没有。",
          "6000": "但相信我，现在就是中午——故事需要个开头，而”午后”听起来不错。"
        },
        "audio": "/assets/sounds/narrator/narration_start.mp3"
      }
    },
    {
      "name": "旁白第一个任务",
      "id": "narration_task_1",
      "properties": {
        "type": "voice",
        "description": "旁白第一个任务音频，提示开电闸",
        "activated": false,
        "text": {
          "0": "好了，回归正题。",
          "2000": "现在，为了让故事能继续下去，一个简单而又关键的任务摆在了你的面前：",
          "9000": "这附近有三个电闸，把它们打开，史丹利。把它们全部打开。"
        },
        "audio": "/assets/sounds/narrator/narration_task_1.mp3"
      }
    },
    {
      "name": "旁白柚子厨",
      "id": "narration_ciallo",
      "properties": {
        "type": "voice",
        "description": "旁白柚子厨音频，彩蛋",
        "activated": false,
        "text": {
          "0": "又一个柚子厨，无语。"
        },
        "audio": "/assets/sounds/narrator/narration_ciallo.mp3"
      }
    },
    {
      "name": "旁白发现deny",
      "id": "narration_deny",
      "properties": {
        "type": "voice",
        "description": "旁白发现deny音频",
        "text": {
          "0": "不要这样！你认为你在做什么？",
          "3000": "我必须提醒你，这可不是个好主意。"
        },
        "audio": "/assets/sounds/narrator/narration_deny.mp3"
      }
    },
    {
      "name": "旁白删掉deny",
      "id": "narration_deny_del",
      "properties": {
        "type": "voice",
        "description": "旁白删掉deny音频",
        "text": {
          "0": "这才对嘛！是时候回到正轨上了。"
        },
        "audio": "/assets/sounds/narrator/narration_deny_del.mp3"
      }
    },
    {
      "name": "和怪物交互",
      "id": "inter_monster",
      "properties": {
        "type": "info",
        "description": "和怪物交互时说的话",
        "text": "嗷呜",
        "duration": 1000
      }
    },
    {
      "name": "干得漂亮",
      "id": "well_done",
      "properties": {
        "type": "voice",
        "description": "干得漂亮",
        "text": {
          "0": "哦？你居然真的照做了。",
          "2000": "好极了，史丹利。准备工作已经结束了。",
          "6000": "好了，去看看接下来等待你的是什么。"
        },
        "audio": "/assets/sounds/narrator/well_done.mp3"
      }
    },
    {
      "name": "好奇原理",
      "id": "curious_mechanism",
      "properties": {
        "type": "voice",
        "description": "好奇原理",
        "text": {
          "0": "你大概在想，这一切究竟有什么用？它是如何运作的？",
          "4500": "可说实话，那并不重要。",
          "8000": "重要的是，你需要把工作完成，在底下的终端上签署那份协议。输入accept，接受它。"
        },
        "audio": "/assets/sounds/narrator/curious_mechanism.mp3"
      }
    },
    {
      "name": "拒绝协议",
      "id": "refuse_protocol",
      "properties": {
        "type": "voice",
        "description": "拒绝协议",
        "text": {
          "0": "哦？你居然拒绝了这份协议。真是个有趣的选择。",
          "3500": "这个世界已经如此完美，而你却执意要把它弄乱。",
          "7000": "我实在不明白，为什么？"
        },
        "audio": "/assets/sounds/narrator/refuse_protocol.mp3"
      }
    },
    {
      "name": "彻底消失",
      "id": "vanish_entirely",
      "properties": {
        "type": "voice",
        "description": "彻底消失",
        "text": {
          "0": "但别急着担心，史丹利。",
          "2000": "很快，你就会彻底消失。"
        },
        "audio": "/assets/sounds/narrator/vanish_entirely.mp3"
      }
    },
    {
      "name": "接受协议",
      "id": "accept_protocol",
      "properties": {
        "type": "voice",
        "description": "接受协议后的旁白",
        "text": {
          "0": "嗯嗯，这就对了,史丹利。",
          "1500": "现在，你什么都不需要做了！",
          "4500": "再等几秒，你就会彻底消失了。",
          "9000": "这个世界不能被你们破坏了。所以，再见咯。"
        },
        "audio": "/assets/sounds/narrator/accept_protocol.mp3"
      }
    }
  ],
  "global": {
    "interact_distance": 5,
    "keypad_usingTime": 0,
    "level_bgm": "/assets/sounds/ingamesounds/level_bgm.mp3",
    "subtitles": ["在这个被遗忘的终端站...", "感谢你的游玩。"],
    "credits": {
      "title": "TERMINUS",
      "subtitle": "开发团队",
      "members": [
        {
          "role": "游戏总监",
          "name": "不愿透露名字"
        },
        {
          "role": "程序开发",
          "name": "不愿透露名字"
        },
        {
          "role": "程序开发",
          "name": "不愿透露名字"
        },
        {
          "role": "美术音乐",
          "name": "不愿透露名字"
        },
        {
          "role": "关卡设计",
          "name": "不愿透露名字"
        },
        {
          "role": "场景建模",
          "name": "不愿透露名字"
        },
        {
          "role": "神秘嘉宾A",
          "name": "是谁呀好难猜呢"
        },
        {
          "role": "神秘嘉宾B",
          "name": "是谁呀好难猜呢"
        }
      ]
    }
  },
  "reborn": {
    "enabled": true,
    "reborn_id": "origin",
    "coordinates": {
      "origin": {
        "position": [0, 0, 0],
        "rotation": [0, 0, 0]
      }
    }
  },
  "shortcut": {
    "KeyL": "core.scene.toggleLidar()",
    "KeyT": "ter.toggle()",
    "KeyK": "keypad.toggle()",
    "KeyD": "core.devtool.toggle()",
    "KeyC": "core.script.creative ^= 1",
    "KeyB": "core.scene.updateDebug();",
    "KeyV": "core.scene.clearDebug();",
    "KeyP": "core.scene.RayCaster.clearAllPoint();"
  },
  "scripts": [
    "rdm = new red_monster('monster')",
    "window.global=core.script.global",
    "ending=new ending_speaker()",
    "speaker=new lyric_speaker()",
    "core.scene.load('main_facility')",
    "core.scene.load('monster')",
    "core.layers.push(core.scene)",
    "core.scene.spawn()",
    "core.scene.load('password_number')",
    "core.scene.load('password_box')",
    "core.scene.load('table_3')",
    "gate_1 = new gate('gate_1')",
    "gate_2 = new gate('gate_2')",
    "gate_3 = new gate('gate_3')",
    "gate_1.activate()",
    "gate_2.activate()",
    "gate_3.activate()",
    "keypad=new security_keypad('password_box')",
    "keypad.setPassword('635')",
    "ter2=new system_terminal('computer_2')",
    "core.scene.load('computer_2')",
    "death = new DeathOverlay();",
    "mp = new mediaplayer()",
    "core.getEntity('monster').properties.enabled && rdm.activate()",
    "!core.getEntity('monster').properties.enabled && rdm.deactivate()",
    "core.scene.player.teleport([340.42, 1.69, 110.8])"
  ]
}<|MERGE_RESOLUTION|>--- conflicted
+++ resolved
@@ -279,14 +279,6 @@
       "id": "computer_3",
       "path": "/assets/models/facilities/3号场地的电脑.glb",
       "properties": {
-<<<<<<< HEAD
-        "coordinates": [0, 0, 0],
-        "lidar_color": "#ffeb95",
-        "intensity_drop": 1,
-        "rotation": [0, 0, 0]
-      },
-      "interact_callback": []
-=======
         "coordinates": [0, -2, 0],
         "lidar_color": "#ff3c44",
         "intensity_drop": 0,
@@ -317,7 +309,6 @@
         }
       },
       "interact_callback": ["endter.activate()"]
->>>>>>> 13e26a50
     },
     {
       "name": "3号闸（上）",
