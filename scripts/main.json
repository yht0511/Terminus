{
  "name": "叙事主线",
  "description": "主线情节叙事",
  "debug": true,
  "creative": false,
  "lidar": true,
  "dependencies": [
    {
      "id": "red_monster",
      "path": "/scripts/src/enemies/red_monster.js"
    },
    {
      "id": "system_terminal",
      "path": "/scripts/src/layers/terminal.js"
    },
    {
      "id": "security_keypad",
      "path": "/scripts/src/layers/keypad.js"
    },
    {
      "id": "lyric_speaker",
      "path": "/scripts/src/layers/speaker.js"
    },
    {
      "id": "ending_speaker",
      "path": "/scripts/src/layers/ending.js"
    }
  ],
  "preload": [
    "/assets/models/facilities/main.glb",
    "/assets/models/facilities/numbers.glb",
    "/assets/models/facilities/1号场地的电脑.glb",
    "/assets/models/facilities/1号人.glb",
    "/assets/models/facilities/1号闸（上）.glb",
    "/assets/models/facilities/1号闸（下）.glb",
    "/assets/models/facilities/2号人.glb",
    "/assets/models/facilities/2号场地的电脑.glb",
    "/assets/models/facilities/2号闸（上）.glb",
    "/assets/models/facilities/2号闸（下）.glb",
    "/assets/models/facilities/3号场地的电脑.glb",
    "/assets/models/facilities/3号闸（上）.glb",
    "/assets/models/facilities/3号闸（下）.glb",
    "/assets/models/facilities/4号场地（渲染）.glb",
    "/assets/models/facilities/箭头.glb"
  ],
  "entities": [
    {
      "name": "主人公",
      "id": "self",
      "properties": {
        "coordinates": [0, 0, 0],
        "rotation": [0, 0, 0]
      }
    },
    {
      "name": "主设施",
      "id": "main_facility",
      "path": "/assets/models/facilities/main.glb",
      "properties": {
        "coordinates": [0, -2, 0],
        "lidar_color": "#007015",
        "intensity_drop": 1,
        "live_long": true,
        "rotation": [0, 0, 0]
      }
    },
    {
      "name": "密码箱",
      "id": "password_box",
      "path": "/assets/models/facilities/1号场地的电脑.glb",
      "properties": {
        "coordinates": [0, -2, 0],
        "lidar_color": "#ffeb95",
        "intensity_drop": 1,
        "rotation": [0, 0, 0],
        "access_callback": ["core.scene.player.teleport([-2,2,128])"]
      },
      "interact_callback": [
        "keypad.activate()",
        "console.log(global.keypad_usingTime)",
        "(!global.keypad_usingTime && speaker.speak('keypad_first'))",
        "(global.keypad_usingTime && speaker.speak('keypad_then'))",
        "global.keypad_usingTime=1"
      ]
    },
    {
      "name": "第一幕数字",
      "id": "password_number",
      "path": "/assets/models/facilities/numbers.glb",
      "properties": {
        "coordinates": [0, -2, 0],
        "lidar_color": "#ff9b2e",
        "intensity_drop": 2,
        "rotation": [0, 0, 0]
      },
      "interact_callback": []
    },
    {
      "name": "1号人",
      "id": "person_1",
      "path": "/assets/models/facilities/1号人.glb",
      "properties": {
        "coordinates": [0, -2, 0],
        "lidar_color": "#ffeb95",
        "intensity_drop": 1,
        "rotation": [0, 0, 0]
      },
      "interact_callback": []
    },
    {
      "name": "1号闸（上）",
      "id": "gate_1_up",
      "path": "/assets/models/facilities/1号闸（上）.glb",
      "properties": {
        "activated": false,
        "coordinates": [0, -2, 0],
        "lidar_color": "#ffeb95",
        "intensity_drop": 1,
        "rotation": [0, 0, 0]
      },
      "interact_callback": [
        "if(core.getEntity('gate_1_up').properties.activated){core.scene.remove('gate_1_up');core.getEntity('gate_1_up').properties.activated=false;core.getEntity('gate_1_down').properties.activated=true;core.scene.load('gate_1_down');}"
      ]
    },
    {
      "name": "1号闸（下）",
      "id": "gate_1_down",
      "path": "/assets/models/facilities/1号闸（下）.glb",
      "properties": {
        "activated": false,
        "coordinates": [0, -2, 0],
        "lidar_color": "#ffeb95",
        "intensity_drop": 1,
        "rotation": [0, 0, 0]
      },
      "interact_callback": [
        "if(core.getEntity('gate_1_down').properties.activated){core.scene.remove('gate_1_down');core.getEntity('gate_1_down').properties.activated=false;core.getEntity('gate_1_up').properties.activated=true;core.scene.load('gate_1_up');}"
      ]
    },
    {
      "name": "2号人",
      "id": "person_2",
      "path": "/assets/models/facilities/2号人.glb",
      "properties": {
        "coordinates": [0, -2, 0],
        "lidar_color": "#ffeb95",
        "intensity_drop": 1,
        "rotation": [0, 0, 0]
      },
      "interact_callback": []
    },
    {
      "name": "2号场地的电脑",
      "id": "computer_2",
      "path": "/assets/models/facilities/2号场地的电脑.glb",
      "properties": {
        "coordinates": [-30, 3, -93],
        "lidar_color": "#ffeb95",
        "intensity_drop": 1,
        "rotation": [0, 0, 0]
      },
      "interact_callback": ["ter2.activate()"]
    },
    {
      "name": "2号闸（上）",
      "id": "gate_2_up",
      "path": "/assets/models/facilities/2号闸（上）.glb",
      "properties": {
        "activated": false,
        "coordinates": [0, -2, 0],
        "lidar_color": "#ffeb95",
        "intensity_drop": 1,
        "rotation": [0, 0, 0]
      },
      "interact_callback": [
        "if(core.getEntity('gate_2_up').properties.activated){core.scene.remove('gate_2_up');core.getEntity('gate_2_up').properties.activated=false;core.getEntity('gate_2_down').properties.activated=true;core.scene.load('gate_2_down');}"
      ]
    },
    {
      "name": "2号闸（下）",
      "id": "gate_2_down",
      "path": "/assets/models/facilities/2号闸（下）.glb",
      "properties": {
        "activated": false,
        "coordinates": [0, -2, 0],
        "lidar_color": "#ffeb95",
        "intensity_drop": 1,
        "rotation": [0, 0, 0]
      },
      "interact_callback": [
        "if(core.getEntity('gate_2_down').properties.activated){core.scene.remove('gate_2_down');core.getEntity('gate_2_down').properties.activated=false;core.getEntity('gate_2_up').properties.activated=true;core.scene.load('gate_2_up');}"
      ]
    },
    {
      "name": "3号场地的电脑",
      "id": "computer_3",
      "path": "/assets/models/facilities/3号场地的电脑.glb",
      "properties": {
        "coordinates": [0, -2, 0],
        "lidar_color": "#ffeb95",
        "intensity_drop": 1,
        "rotation": [0, 0, 0]
      },
      "interact_callback": []
    },
    {
      "name": "3号闸（上）",
      "id": "gate_3_up",
      "path": "/assets/models/facilities/3号闸（上）.glb",
      "properties": {
        "activated": false,
        "coordinates": [0, -2, 0],
        "lidar_color": "#ffeb95",
        "intensity_drop": 1,
        "rotation": [0, 0, 0]
      },
      "interact_callback": [
        "(core.getEntity('gate_3_up').properties.activated) && core.scene.remove('gate_3_up') && (core.getEntity('gate_3_down').properties.activated=true || true) && core.scene.load('gate_3_down') && (core.getEntity('gate_3_up').properties.activated=false)"
      ]
    },
    {
      "name": "3号闸（下）",
      "id": "gate_3_down",
      "path": "/assets/models/facilities/3号闸（下）.glb",
      "properties": {
        "activated": false,
        "coordinates": [0, -2, 0],
        "lidar_color": "#ffeb95",
        "intensity_drop": 1,
        "rotation": [0, 0, 0]
      },
      "interact_callback": [
        "(core.getEntity('gate_3_down').properties.activated) && core.scene.remove('gate_3_down') && (core.getEntity('gate_3_up').properties.activated=true || true) && core.scene.load('gate_3_up') && (core.getEntity('gate_3_down').properties.activated=false)"
      ]
    },
    {
      "name": "4号场地（渲染）",
      "id": "field_4_render",
      "path": "/assets/models/facilities/4号场地（渲染）.glb",
      "properties": {
        "coordinates": [0, -2, 0],
        "lidar_color": "#ff9248",
        "intensity_drop": 1,
        "rotation": [0, 0, 0]
      }
    },
    {
      "name": "箭头",
      "id": "arrow",
      "path": "/assets/models/facilities/箭头.glb",
      "properties": {
        "coordinates": [0, -2, 0],
        "lidar_color": "#ff3846",
        "intensity_drop": 1,
        "rotation": [0, 0, 0]
      }
    }
  ],
  "speeches": [
    {
      "name": "初始台词",
      "id": "initial",
      "properties": {
        "description": "刚进入游戏说的话",
        "text": "这里？是哪里？",
        "duration": 3000,
        "coordinates": [0, 0, 0],
        "activated": false
      },
      "distance_callback": ["speaker.speak('initial')"]
    },
    {
      "name": "交互教学",
      "id": "keyhelp",
      "properties": {
        "description": "交互教学",
        "text": "按<span style='color: #ffff00; font-weight: bold;'>鼠标左键</span>发射点阵照亮前方",
        "duration": 3000,
        "coordinates": [8.18, -1.09, 0],
        "activated": false
      },
      "distance_callback": ["speaker.speak('keyhelp')"]
    },
    {
      "name": "第一次打开密码箱",
      "id": "keypad_first",
      "properties": {
        "description": "第一次打开密码箱时说的话",
        "text": "看起来我需要寻找密码。",
        "duration": 3000,
        "coordinates": [0, 0, 0],
        "activated": false
      },
      "distance_callback": ["speaker.speak('keypad_first')"]
    },
    {
      "name": "再次打开密码箱",
      "id": "keypad_then",
      "properties": {
        "description": "之后每次打开密码箱时说的话",
        "text": "密码是多少呢？",
        "duration": 1000,
        "coordinates": [0, 0, 0]
      },
      "distance_callback": ["speaker.speak('keypad_then')"]
    },
    {
      "name": "密码正确",
      "id": "keypad_success",
      "properties": {
        "description": "密码输入正确了，此时传送到未知位置",
        "text": "??眼前的场景似乎变化了！",
        "duration": 2000,
        "activated": false,
        "coordinates": [-2, 1.95, 128]
      },
      "distance_callback": ["speaker.speak('keypad_success')"]
    }
  ],
  "global": {
    "interact_distance": 3,
    "keypad_usingTime": 0,
    "subtitles": [
      "在这个被遗忘的终端站...",
      "感谢你的游玩。"
    ],
    "credits" : {
      "title": "TERMINUS",
      "subtitle": "开发团队",
      "members": [
        {
          "role": "游戏总监",
          "name": "张三"
        },
        {
          "role": "程序开发",
          "name": "李四"
        },
        {
          "role": "美术设计",
          "name": "赵六"
        },
        {
          "role": "音乐音效",
          "name": "钱七"
        },
        {
          "role": "关卡设计",
          "name": "孙八"
        },
        {
          "role": "特别感谢",
          "name": "所有玩家"
        }
      ]
    }
  },
  "shortcut": {
    "KeyL": "core.scene.toggleLidar()",
    "KeyT": "ter.toggle()",
    "KeyK": "keypad.toggle()",
    "KeyD": "core.devtool.toggle()",
    "KeyC": "core.script.creative ^= 1",
    "KeyB": "core.scene.updateDebug();",
    "KeyV": "core.scene.clearDebug();",
    "KeyP": "core.scene.RayCaster.clearAllPoint();"
  },
  "scripts": [
    "window.global=core.script.global",
    "ending=new ending_speaker()",
    "speaker=new lyric_speaker()",
    "core.scene.load('main_facility')",
    "core.layers.push(core.scene)",
    "core.scene.spawn()",
    "core.scene.load('password_number')",
    "core.scene.load('password_box')",
    "core.getEntity('gate_1_up').properties.activated=true",
    "core.scene.load('gate_1_up')",
    "core.getEntity('gate_2_up').properties.activated=true",
    "core.scene.load('gate_2_up')",
    "core.getEntity('gate_3_up').properties.activated=true",
    "core.scene.load('gate_3_up')",
    "keypad=new security_keypad('password_box')",
    "keypad.setPassword('634')",
<<<<<<< HEAD
    "ending.activate(global.subtitles,global.credits)"
=======
    "ter2=new system_terminal('computer_2')",
    "core.scene.load('computer_2')",
    "core.scene.player.teleport([-2,2,128])"
>>>>>>> a6bf3bdd
  ]
}<|MERGE_RESOLUTION|>--- conflicted
+++ resolved
@@ -382,12 +382,8 @@
     "core.scene.load('gate_3_up')",
     "keypad=new security_keypad('password_box')",
     "keypad.setPassword('634')",
-<<<<<<< HEAD
-    "ending.activate(global.subtitles,global.credits)"
-=======
     "ter2=new system_terminal('computer_2')",
     "core.scene.load('computer_2')",
     "core.scene.player.teleport([-2,2,128])"
->>>>>>> a6bf3bdd
   ]
 }