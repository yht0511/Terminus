{
  "name": "叙事主线",
  "description": "主线情节叙事",
  "debug": true,
  "creative": false,
  "lidar": true,
  "dependencies": [
    {
      "id": "red_monster",
      "path": "/scripts/src/entities/red_monster.js"
    },
    {
      "id": "system_terminal",
      "path": "/scripts/src/layers/terminal.js"
    },
    {
      "id": "security_keypad",
      "path": "/scripts/src/layers/keypad.js"
    },
    {
      "id": "lyric_speaker",
      "path": "/scripts/src/layers/speaker.js"
    },
    {
      "id": "ending_speaker",
      "path": "/scripts/src/layers/ending.js"
    },
    {
      "id": "gate",
      "path": "/scripts/src/entities/gate.js"
    },
    {
      "id": "DeathOverlay",
      "path": "/scripts/src/layers/death.js"
    },
    {
      "id": "mediaplayer",
      "path": "/scripts/src/layers/media.js"
    }
  ],
  "preload": [
    "/assets/models/facilities/main.glb",
    "/assets/models/facilities/numbers.glb",
    "/assets/models/facilities/1号场地的电脑.glb",
    "/assets/models/facilities/1号闸（上）.glb",
    "/assets/models/facilities/1号闸（下）.glb",
    "/assets/models/facilities/2号场地的电脑.glb",
    "/assets/models/facilities/2号闸（上）.glb",
    "/assets/models/facilities/2号闸（下）.glb",
    "/assets/models/facilities/3号场地的电脑.glb",
    "/assets/models/facilities/3号闸（上）.glb",
    "/assets/models/facilities/3号闸（下）.glb",
    "/assets/models/facilities/4号场地（渲染）.glb",
    "/assets/models/facilities/箭头.glb",
    "/assets/models/facilities/第三幕的桌子.glb",
    "/assets/models/enemies/red_monster.glb",
    "/assets/models/facilities/main_mesh.glb"
  ],
  "entities": [
    {
      "name": "主人公",
      "id": "self",
      "properties": {
        "coordinates": [0, 0, 0],
        "rotation": [0, 0, 0]
      }
    },
    {
      "name": "主设施",
      "id": "main_facility",
      "path": "/assets/models/facilities/main.glb",
      "mesh_path": "/assets/models/facilities/main_mesh.glb",
      "properties": {
        "coordinates": [0, -2, 0],
        "lidar_color": "#007015",
        "intensity_drop": 1,
        "live_long": true,
        "rotation": [0, 0, 0]
      }
    },
    {
      "name": "密码箱",
      "id": "password_box",
      "path": "/assets/models/facilities/1号场地的电脑.glb",
      "properties": {
        "coordinates": [0, -2, 0],
        "lidar_color": "#ffeb95",
        "intensity_drop": 0.8,
        "rotation": [0, 0, 0],
        "live_long": true,
        "access_callback": [
          "core.scene.player.teleport([0.5,2.1,137])",
          "core.script.reborn.coordinates['origin'].position=[0.5,2.1,137]",
          "core.script.reborn.coordinates['origin'].rotation=[0, -6.41, 0]"
        ]
      },
      "interact_callback": [
        "keypad.activate()",
        "console.log(global.keypad_usingTime)",
        "(!global.keypad_usingTime && speaker.speak('keypad_first'))",
        "(global.keypad_usingTime && speaker.speak('keypad_then'))",
        "global.keypad_usingTime=1"
      ]
    },
    {
      "name": "第一幕数字",
      "id": "password_number",
      "path": "/assets/models/facilities/numbers.glb",
      "properties": {
        "coordinates": [0, -2, 0],
        "lidar_color": "#ff9b2e",
        "intensity_drop": 2,
        "rotation": [0, 0, 0]
      }
    },
    {
      "name": "1号闸（上）",
      "id": "gate_1_up",
      "path": "/assets/models/facilities/1号闸（上）.glb",
      "properties": {
        "activated": false,
        "coordinates": [0, -2, 0],
        "lidar_color": "#ffeb95",
        "intensity_drop": 15,
        "rotation": [0, 0, 0]
      },
      "interact_callback": ["gate_1.toggle()"]
    },
    {
      "name": "1号闸（下）",
      "id": "gate_1_down",
      "path": "/assets/models/facilities/1号闸（下）.glb",
      "properties": {
        "activated": false,
        "coordinates": [0, -2, 0],
        "lidar_color": "#ffeb95",
        "intensity_drop": 1,
        "rotation": [0, 0, 0]
      },
      "interact_callback": ["gate_1.toggle()"]
    },
    {
      "name": "2号场地的电脑",
      "id": "computer_2",
      "path": "/assets/models/facilities/2号场地的电脑.glb",
      "properties": {
        "coordinates": [0, -2, 0],
        "lidar_color": "#ffeb95",
        "intensity_drop": 2,
        "rotation": [0, 0, 0],
        "live_long": true,
        "data": {
          "enabled": false,
          "commands": [
            {
              "command": "hostname",
              "output": "TERMINAL 2",
              "callback": []
            },
            {
              "command": "whoami",
              "output": "user: BIT_LIUNX"
            },
            {
              "command": "date",
              "output": "2077-07-21 14:22:08"
            },
            {
              "command": "ls",
              "output": "gal"
            },
            {
              "command": "cat gal",
              "output": "0x0D000721",
              "callback": [
                "window.achievementSystem.trigger('0d000721')",
                "speaker.speak('narration_ciallo')"
              ]
            },
            {
              "command": "cat",
              "output": "\n"
            },
            {
              "command": "echo",
              "output": "$args"
            },
            {
              "command": "clear",
              "output": "",
              "description": "清屏",
              "callback": ["ter2.outputElement.innerHTML = '';"]
            },
            {
              "command": "exit",
              "output": "关闭终端",
              "description": "关闭终端",
              "callback": ["ter2.deactivate()"]
            },
            {
              "command": "help",
              "output": "可用命令：hostname, whoami, date, ls, cat, echo, clear, exit, deny-protocol, apt, accept",
              "description": "显示帮助信息"
            },
            {
              "command": "apt",
              "output": "apt 2.4.11 (amd64)<br/>Usage: apt [options] command<br/><br/>apt is a commandline package manager and provides commands for<br/>searching and managing as well as querying information about packages.<br/>It provides the same functionality as the specialized APT tools,<br/>like apt-get and apt-cache, but enables options more suitable for<br/>interactive use by default.<br/><br/>Most used commands:<br/>  list - list packages based on package names<br/>  search - search in package descriptions<br/>  show - show package details<br/>  install - install packages<br/>  reinstall - reinstall packages<br/>  remove - remove packages<br/>  autoremove - Remove automatically all unused packages<br/>  update - update list of available packages<br/>  upgrade - upgrade the system by installing/upgrading packages<br/>  full-upgrade - upgrade the system by removing/installing/upgrading packages<br/>  edit-sources - edit the source information file<br/>  satisfy - satisfy dependency strings<br/><br/>See apt(8) for more information about the available commands.<br/>Configuration options and syntax is detailed in apt.conf(5).<br/>Information about how to configure sources can be found in sources.list(5).<br/>Package and version choices can be expressed via apt_preferences(5).<br/>Security details are available in apt-secure(8).<br/>                                        This APT has Super Cow Powers."
            },
            {
              "command": "accept",
              "output": "已接受当前协议.",
              "description": "接受当前协议",
<<<<<<< HEAD
              "callback": ["ter2.runAcceptScript('window.exitGame()')"]
=======
              "callback": [
                "speaker.speak('accept_protocol')",
                "ter2.runAcceptScript('window.exitGame()')",
                "achievementSystem.trigger('ending_1')"
              ]
>>>>>>> c1ea615c
            },
            {
              "command": "deny-protocol",
              "output": "已禁用当前协议.",
              "description": "禁用当前协议",
              "callback": [
                "speaker.speak('refuse_protocol',()=>{speaker.speak('vanish_entirely',()=>{ter2.deactivate();})})",
                "core.script.reborn.coordinates['origin'].position=[226, 4.2, 108.34]",
                "ter2.runDenyScript()"
              ]
            }
          ],
          "monitors": [
            {
              "command": "den",
              "type": "type",
              "callback": ["speaker.speak('narration_deny')"]
            },
            {
              "command": "den",
              "type": "del",
              "callback": ["speaker.speak('narration_deny_del')"]
            }
          ],
          "denyScript": "[[type:25]][[color:red]]DENY PROTOCOL INITIALIZING...\n[[delay:700]]auth: requesting token...\r[[type:18]]auth: requesting token... ok\n[[delay:550]][[color:yellow]]spawning entity: red_monster[[/color]]\n[[delay:650]][[bar:5]][[delay:200]][[bar:15]][[delay:200]][[bar:30]][[delay:200]][[bar:45]][[delay:250]][[bar:60]][[delay:250]][[bar:75]][[delay:400]][[bar:90]][[delay:600]][[bar:100]]\n[[color:green]]compile success. linking runtime...[[/color]]\n[[delay:800]]chase(player) => active\n[[delay:900]]monitor(player)\rmonitor(player) ... ok\n[[delay:700]][[color:magenta]]teleport sequence scheduled[[/color]]\n[[delay:600]]teleport in 3...\r[[delay:1000]]teleport in 2...\r[[delay:1000]]teleport in 1...\r[[delay:900]]teleporting...\n[[delay:800]][[cb:core.scene.player.teleport([226,4.2,108.34])]][[color:cyan]]completed.\n[[/color]][[/color]][[type:0]]"
        }
      },
      "interact_callback": [
        "core.getEntity('computer_2').properties.data.enabled = core.getEntity('gate_1_down').properties.activated && core.getEntity('gate_2_down').properties.activated&& core.getEntity('gate_3_down').properties.activated",
        "ter2.activate()",
        "!core.getEntity('computer_2').properties.data.enabled && speaker.speak('narration_start',()=>{!core.getEntity('computer_2').properties.data.enabled && speaker.speak('narration_task_1')})",
        "core.getEntity('computer_2').properties.data.enabled && speaker.speak('well_done',()=>{core.getEntity('computer_2').properties.data.enabled && speaker.speak('curious_mechanism')})"
      ]
    },
    {
      "name": "2号闸（上）",
      "id": "gate_2_up",
      "path": "/assets/models/facilities/2号闸（上）.glb",
      "properties": {
        "activated": false,
        "coordinates": [0, -2, 0],
        "lidar_color": "#ffeb95",
        "intensity_drop": 15,
        "rotation": [0, 0, 0]
      },
      "interact_callback": ["gate_2.toggle()"]
    },
    {
      "name": "2号闸（下）",
      "id": "gate_2_down",
      "path": "/assets/models/facilities/2号闸（下）.glb",
      "properties": {
        "activated": false,
        "coordinates": [0, -2, 0],
        "lidar_color": "#ffeb95",
        "intensity_drop": 1,
        "rotation": [0, 0, 0]
      },
      "interact_callback": ["gate_2.toggle()"]
    },
    {
      "name": "3号场地的电脑",
      "id": "computer_3",
      "path": "/assets/models/facilities/3号场地的电脑.glb",
      "properties": {
        "coordinates": [0, -2, 0],
        "lidar_color": "#ff3c44",
        "intensity_drop": 0,
        "rotation": [0, 0, 0],
        "data": {
          "enabled": true,
          "commands": [
            {
              "command": "terminal-reset",
              "output": "等待确认",
              "callback": [
                "confirm('是否确认重置系统\\n这一步操作不可逆转！') && console.log('end')"
              ]
            },
            {
              "command": "rm -rf",
              "output": "等待确认",
              "callback": [
                "confirm('危险的指令\\n确认执行？') && console.log('badend2')"
              ]
            },
            {
              "command": "exit",
              "callback": ["endter.deactivate()"]
            }
          ],
          "monitors": []
        }
      },
      "interact_callback": ["endter.activate()"]
    },
    {
      "name": "3号闸（上）",
      "id": "gate_3_up",
      "path": "/assets/models/facilities/3号闸（上）.glb",
      "properties": {
        "activated": false,
        "coordinates": [0, -2, 0],
        "lidar_color": "#ffeb95",
        "intensity_drop": 15,
        "rotation": [0, 0, 0]
      },
      "interact_callback": ["gate_3.toggle()"]
    },
    {
      "name": "3号闸（下）",
      "id": "gate_3_down",
      "path": "/assets/models/facilities/3号闸（下）.glb",
      "properties": {
        "activated": false,
        "coordinates": [0, -2, 0],
        "lidar_color": "#ffeb95",
        "intensity_drop": 1,
        "rotation": [0, 0, 0]
      },
      "interact_callback": ["gate_3.toggle()"]
    },
    {
      "name": "第三幕的桌子",
      "id": "table_3",
      "path": "/assets/models/facilities/第三幕的桌子.glb",
      "properties": {
        "coordinates": [0, -2, 0],
        "lidar_color": "#fd773a",
        "intensity_drop": 1,
        "rotation": [0, 0, 0]
      },
      "interact_callback": [
        "mp.showImage('/assets/images/story.jpg', { fullscreen: false, fit: 'cover' }).activate()",
        "setTimeout(() => { speaker.speak('picture_show'); }, 100)"
      ]
    },
    {
      "name": "4号场地（渲染）",
      "id": "field_4_render",
      "path": "/assets/models/facilities/4号场地（渲染）.glb",
      "properties": {
        "coordinates": [0, -2, 0],
        "lidar_color": "#ff9248",
        "intensity_drop": 1,
        "rotation": [0, 0, 0]
      }
    },
    {
      "name": "箭头",
      "id": "arrow",
      "path": "/assets/models/facilities/箭头.glb",
      "properties": {
        "coordinates": [0, -2, 0],
        "lidar_color": "#ff3846",
        "intensity_drop": 1,
        "rotation": [0, 0, 0]
      }
    },
    {
      "name": "怪兽",
      "id": "monster",
      "path": "/assets/models/enemies/red_monster.glb",
      "properties": {
        "enabled": false,
        "coordinates": [343.67, 1.89, 119.89],
        "lidar_color": "#dc0202",
        "platform": "main_facility",
        "intensity_drop": 15,
        "rotation": [0, 0, 0],
        "distance": 2
      },
      "distance_callback": ["death.activate('你被删除了')"],
      "interact_callback": ["rdm.ontouch()"]
    },
    {
      "name": "这里没有台词",
      "id": "none",
      "properties": {
        "activated": false,
        "coordinates": [348.42, 1.69, 110.8],
        "distance": 2
      },
      "distance_callback": [
        "!core.getEntity('none').properties.activated && (core.scene.player.move_enabled=false||1) && (function(){core.getEntity('none').properties.activated=true;var pos=core.getEntity('monster').properties.coordinates;core.scene.player.setRotationDestinationSmooth(pos[0],2,pos[1],2.0,()=>{core.scene.player.move_enabled=true; core.scene.RayCaster.scatterLightPoint(core.scene.camera,20,4,core.scene.player.collider);core.getEntity('monster').properties.enabled=1;setTimeout(()=>{rdm.activate();},3000)});})()"
      ]
    }
  ],
  "speeches": [
    {
      "name": "和桌子交互展示图片",
      "id": "picture_show",
      "properties": {
        "type": "info",
        "description": "和桌子交互展示图片",
        "text": "是一张<span style='color: #ffff00; font-weight: bold;'>设计图</span>！",
        "duration": 3000,
        "activated": false
      }
    },
    {
      "name": "accept 后的台词",
      "id": "narration_accept",
      "properties": {
        "type": "info",
        "description": "饲辣",
        "text": "请输入文本",
        "duration": 2000
      }
    },
    {
      "name": "初始台词",
      "id": "initial",
      "properties": {
        "type": "info",
        "description": "刚进入游戏说的话",
        "text": "这里？是哪里？",
        "duration": 3000,
        "coordinates": [0, 0, 0],
        "activated": false
      },
      "distance_callback": [
        "speaker.speak('initial')",
        "core.script.reborn.coordinates['origin'].position=[0, 0, 0]"
      ]
    },
    {
      "name": "交互教学",
      "id": "keyhelp",
      "properties": {
        "type": "info",
        "description": "交互教学",
        "text": "按<span style='color: #ffff00; font-weight: bold;'>鼠标左键</span>发射点阵照亮前方",
        "duration": 3000,
        "coordinates": [8.18, -1.09, 0],
        "activated": false
      },
      "distance_callback": ["speaker.speak('keyhelp')"]
    },
    {
      "name": "第一次打开密码箱",
      "id": "keypad_first",
      "properties": {
        "type": "info",
        "description": "第一次打开密码箱时说的话",
        "text": "看起来我需要寻找密码。",
        "duration": 3000,
        "coordinates": [0, 0, 0],
        "activated": false
      },
      "interaction_callback": ["speaker.speak('keypad_first')"]
    },
    {
      "name": "再次打开密码箱",
      "id": "keypad_then",
      "properties": {
        "type": "info",
        "description": "之后每次打开密码箱时说的话",
        "text": "密码是多少呢？",
        "duration": 1000,
        "coordinates": [0, 0, 0]
      },
      "interaction_callback": ["speaker.speak('keypad_then')"]
    },
    {
      "name": "密码正确",
      "id": "keypad_success",
      "properties": {
        "type": "info",
        "description": "密码输入正确了，此时传送到未知位置",
        "text": "??眼前的场景似乎变化了！",
        "duration": 2000,
        "activated": false,
        "coordinates": [0.5, 2.1, 137]
      },
      "distance_callback": ["speaker.speak('keypad_success')"]
    },
    {
      "name": "旁白初始",
      "id": "narration_start",
      "properties": {
        "type": "voice",
        "description": "旁白初始音频，打招呼",
        "activated": false,
        "text": {
          "0": "中午好。​​​​​​​​​​​​​​​​",
          "1500": "我知道你看不出时间，毕竟这里连扇窗户都没有。",
          "6000": "但相信我，现在就是中午——故事需要个开头，而”午后”听起来不错。"
        },
        "audio": "/assets/sounds/narrator/narration_start.mp3"
      }
    },
    {
      "name": "旁白第一个任务",
      "id": "narration_task_1",
      "properties": {
        "type": "voice",
        "description": "旁白第一个任务音频，提示开电闸",
        "activated": false,
        "text": {
          "0": "好了，回归正题。",
          "2000": "现在，为了让故事能继续下去，一个简单而又关键的任务摆在了你的面前：",
          "9000": "这附近有三个电闸，把它们打开，史丹利。把它们全部打开。"
        },
        "audio": "/assets/sounds/narrator/narration_task_1.mp3"
      }
    },
    {
      "name": "旁白柚子厨",
      "id": "narration_ciallo",
      "properties": {
        "type": "voice",
        "description": "旁白柚子厨音频，彩蛋",
        "activated": false,
        "text": {
          "0": "又一个柚子厨，无语。"
        },
        "audio": "/assets/sounds/narrator/narration_ciallo.mp3"
      }
    },
    {
      "name": "旁白发现deny",
      "id": "narration_deny",
      "properties": {
        "type": "voice",
        "description": "旁白发现deny音频",
        "text": {
          "0": "不要这样！你认为你在做什么？",
          "3000": "我必须提醒你，这可不是个好主意。"
        },
        "audio": "/assets/sounds/narrator/narration_deny.mp3"
      }
    },
    {
      "name": "旁白删掉deny",
      "id": "narration_deny_del",
      "properties": {
        "type": "voice",
        "description": "旁白删掉deny音频",
        "text": {
          "0": "这才对嘛！是时候回到正轨上了。"
        },
        "audio": "/assets/sounds/narrator/narration_deny_del.mp3"
      }
    },
    {
      "name": "和怪物交互",
      "id": "inter_monster",
      "properties": {
        "type": "info",
        "description": "和怪物交互时说的话",
        "text": "嗷呜",
        "duration": 1000
      }
    },
    {
      "name": "干得漂亮",
      "id": "well_done",
      "properties": {
        "type": "voice",
        "description": "干得漂亮",
        "text": {
          "0": "哦？你居然真的照做了。",
          "2000": "好极了，史丹利。准备工作已经结束了。",
          "6000": "好了，去看看接下来等待你的是什么。"
        },
        "audio": "/assets/sounds/narrator/well_done.mp3"
      }
    },
    {
      "name": "好奇原理",
      "id": "curious_mechanism",
      "properties": {
        "type": "voice",
        "description": "好奇原理",
        "text": {
          "0": "你大概在想，这一切究竟有什么用？它是如何运作的？",
          "4500": "可说实话，那并不重要。",
          "8000": "重要的是，你需要把工作完成，在底下的终端上签署那份协议。输入accept，接受它。"
        },
        "audio": "/assets/sounds/narrator/curious_mechanism.mp3"
      }
    },
    {
      "name": "拒绝协议",
      "id": "refuse_protocol",
      "properties": {
        "type": "voice",
        "description": "拒绝协议",
        "text": {
          "0": "哦？你居然拒绝了这份协议。真是个有趣的选择。",
          "3500": "这个世界已经如此完美，而你却执意要把它弄乱。",
          "7000": "我实在不明白，为什么？"
        },
        "audio": "/assets/sounds/narrator/refuse_protocol.mp3"
      }
    },
    {
      "name": "接受协议",
      "id": "accept_protocol",
      "properties": {
        "type": "voice",
        "description": "接受协议后的旁白",
        "text": {
          "0": "嗯嗯，这就对了,史丹利。",
          "1500": "现在，你什么都不需要做了！",
          "4500": "再等几秒，你就会彻底消失了。",
          "9000": "这个世界不能被你们破坏了。所以，再见咯。"
        },
        "audio": "/assets/sounds/narrator/accept_protocol.mp3"
      }
    },
        {
      "name": "彻底消失",
      "id": "vanish_entirely",
      "properties": {
        "type": "voice",
        "description": "彻底消失",
        "text": {
          "0": "但别急着担心，史丹利。",
          "2000": "很快，你就会彻底消失。"
        },
        "audio": "/assets/sounds/narrator/vanish_entirely.mp3"
      }
    },
    {
      "name": "接受协议",
      "id": "accept_protocol",
      "properties": {
        "type": "voice",
        "description": "接受协议后的旁白",
        "text": {
          "0": "嗯嗯，这就对了,史丹利。",
          "1500": "现在，你什么都不需要做了！",
          "4500": "再等几秒，你就会彻底消失了。",
          "9000": "这个世界不能被你们破坏了。所以，再见咯。"
        },
        "audio": "/assets/sounds/narrator/accept_protocol.mp3"
      }
    }
  ],
  "global": {
    "interact_distance": 5,
    "keypad_usingTime": 0,
    "level_bgm": "/assets/sounds/ingamesounds/level_bgm.mp3",
    "subtitles": ["在这个被遗忘的终端站...", "感谢你的游玩。"],
    "credits": {
      "title": "TERMINUS",
      "subtitle": "开发团队",
      "members": [
        {
          "role": "游戏总监",
          "name": "不愿透露名字"
        },
        {
          "role": "程序开发",
          "name": "不愿透露名字"
        },
        {
          "role": "程序开发",
          "name": "不愿透露名字"
        },
        {
          "role": "美术音乐",
          "name": "不愿透露名字"
        },
        {
          "role": "关卡设计",
          "name": "不愿透露名字"
        },
        {
          "role": "场景建模",
          "name": "不愿透露名字"
        },
        {
          "role": "神秘嘉宾A",
          "name": "是谁呀好难猜呢"
        },
        {
          "role": "神秘嘉宾B",
          "name": "是谁呀好难猜呢"
        }
      ]
    }
  },
  "reborn": {
    "enabled": true,
    "reborn_id": "origin",
    "coordinates": {
      "origin": {
        "position": [0, 0, 0],
        "rotation": [0, 0, 0]
      }
    }
  },
  "shortcut": {
    "KeyL": "core.scene.toggleLidar()",
    "KeyT": "ter.toggle()",
    "KeyK": "keypad.toggle()",
    "KeyD": "core.devtool.toggle()",
    "KeyC": "core.script.creative ^= 1",
    "KeyB": "core.scene.updateDebug();",
    "KeyV": "core.scene.clearDebug();",
    "KeyP": "core.scene.RayCaster.clearAllPoint();"
  },
  "scripts": [
    "rdm = new red_monster('monster')",
    "endter = new system_terminal('computer_3')",
    "window.global=core.script.global",
    "ending=new ending_speaker()",
    "speaker=new lyric_speaker()",
    "core.scene.load('main_facility')",
    "core.scene.load('monster')",
    "core.layers.push(core.scene)",
    "core.scene.load('computer_3')",
    "core.scene.spawn()",
    "core.scene.load('password_number')",
    "core.scene.load('password_box')",
    "core.scene.load('table_3')",
    "gate_1 = new gate('gate_1')",
    "gate_2 = new gate('gate_2')",
    "gate_3 = new gate('gate_3')",
    "gate_1.activate()",
    "gate_2.activate()",
    "gate_3.activate()",
    "keypad=new security_keypad('password_box')",
    "keypad.setPassword('635')",
    "ter2=new system_terminal('computer_2')",
    "core.scene.load('computer_2')",
    "death = new DeathOverlay();",
    "mp = new mediaplayer()",
    "core.getEntity('monster').properties.enabled && rdm.activate()",
    "!core.getEntity('monster').properties.enabled && rdm.deactivate()",
    "core.scene.player.teleport([340.42, 1.69, 110.8])"
  ]
}<|MERGE_RESOLUTION|>--- conflicted
+++ resolved
@@ -210,15 +210,11 @@
               "command": "accept",
               "output": "已接受当前协议.",
               "description": "接受当前协议",
-<<<<<<< HEAD
-              "callback": ["ter2.runAcceptScript('window.exitGame()')"]
-=======
               "callback": [
                 "speaker.speak('accept_protocol')",
                 "ter2.runAcceptScript('window.exitGame()')",
                 "achievementSystem.trigger('ending_1')"
               ]
->>>>>>> c1ea615c
             },
             {
               "command": "deny-protocol",
@@ -394,6 +390,7 @@
       "distance_callback": ["death.activate('你被删除了')"],
       "interact_callback": ["rdm.ontouch()"]
     },
+    },
     {
       "name": "这里没有台词",
       "id": "none",
@@ -405,6 +402,9 @@
       "distance_callback": [
         "!core.getEntity('none').properties.activated && (core.scene.player.move_enabled=false||1) && (function(){core.getEntity('none').properties.activated=true;var pos=core.getEntity('monster').properties.coordinates;core.scene.player.setRotationDestinationSmooth(pos[0],2,pos[1],2.0,()=>{core.scene.player.move_enabled=true; core.scene.RayCaster.scatterLightPoint(core.scene.camera,20,4,core.scene.player.collider);core.getEntity('monster').properties.enabled=1;setTimeout(()=>{rdm.activate();},3000)});})()"
       ]
+    }
+  ],
+  "speeches": [
     }
   ],
   "speeches": [
