/**
 * Terminus 3D Game Core - 主核心类
 * 负责整个游戏的初始化、资源管理、层级管理等
 */

import { LayerManager } from "./managers/LayerManager.js";
import { ResourceManager } from "./managers/ResourceManager.js";
import { ScriptManager } from "./managers/ScriptManager.js";
import { Scene } from "./modules/Scene.js";
import { DevelopTool } from "./modules/DevelopTool.js";

export class Core {
  constructor() {
    this.container = document.getElementById("gameContainer");
    this.loadingScreen = document.getElementById("loadingScreen");

    // 核心管理器
    this.layers = new LayerManager(this.container);
    this.resources = new ResourceManager();
    this.scripts = new ScriptManager(this);

    // 内置模块
    this.scene = new Scene(this);
    this.devtool = new DevelopTool(this.scene);

    // 配置数据
    this.script = null;

    // 绑定全局变量
    window.core = this;

    this.initialized = false;
<<<<<<< HEAD
=======

    document.core = this;
>>>>>>> 68d05e15
  }

  async init() {
    try {
      console.log("初始化游戏核心...");

      // 加载主配置文件
      await this.loadMainScript();

      // 预加载资源
      await this.preloadResources();

      // 加载外部依赖
      await this.loadDependencies();

      this.initialized = true;

      this.hideLoadingScreen();

      console.log("游戏核心初始化完成");
    } catch (error) {
      console.error("游戏核心初始化失败:", error);
    }
  }

  async loadMainScript() {
    console.log("加载主脚本文件...");
    const response = await fetch("/scripts/main.json");
    if (!response.ok) {
      throw new Error(`无法加载 main.json: ${response.statusText}`);
    }
    this.script = await response.json();
    console.log("主脚本文件加载完成");
  }

  async preloadResources() {
    if (!this.script.preload || this.script.preload.length === 0) {
      return;
    }

    console.log("预加载资源...");
    const promises = this.script.preload.map((path) =>
      this.resources.loadModel(path)
    );

    await Promise.all(promises);
    console.log("资源预加载完成");
  }

  async loadDependencies() {
    if (!this.script.dependencies || this.script.dependencies.length === 0) {
      return;
    }

    console.log("加载外部依赖...");
    for (const dep of this.script.dependencies) {
      await this.scripts.loadScript(dep.id, dep.path);
    }
    console.log("外部依赖加载完成");
  }

  async executeScripts() {
    if (!this.script.scripts || this.script.scripts.length === 0) {
      return;
    }

    console.log("执行脚本...");
    for (const script of this.script.scripts) {
      await this.scripts.execute(script);
    }
    console.log("脚本运行完成");
  }

  hideLoadingScreen() {
    this.loadingScreen.style.opacity = "0";
    setTimeout(() => {
      this.loadingScreen.style.display = "none";
    }, 500);
  }

  // 获取实体配置
  getEntity(id) {
    if (!this.script.entities) return null;
    return this.script.entities.find((entity) => entity.id === id);
  }

  // 变量替换功能
  replaceVariables(str, context = {}) {
    return str.replace(/\$(\w+)/g, (match, varName) => {
      if (context.hasOwnProperty(varName)) {
        return context[varName];
      }
      return match;
    });
  }
}

// 初始化
document.addEventListener("DOMContentLoaded", async () => {
  const core = new Core();
  await core.init();
  await core.executeScripts(core.script);
});<|MERGE_RESOLUTION|>--- conflicted
+++ resolved
@@ -30,11 +30,7 @@
     window.core = this;
 
     this.initialized = false;
-<<<<<<< HEAD
-=======
-
     document.core = this;
->>>>>>> 68d05e15
   }
 
   async init() {
