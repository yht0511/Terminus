/**
 * 高级声音管理器设计
 * 功能分类:
 * 1. BGM (背景音乐, 可淡入淡出 / 交叉淡化)
 * 2. Ambience (环境循环声)
 * 3. Narration / Voice (旁白/对白, 单通道队列)
 * 4. Footsteps (脚步，根据移动速度/状态节奏播放)
 * 5. SFX (普通一次性音效, 可并发, 可限流)
 * 6. Entity SFX (带 3D 位置的音效)
 *
 * 使用 Web Audio 优先 (AudioContext + GainNode 分组 + Buffer 缓存)，
 * 如果在受限环境失败回退到 <audio> 元素。
 */

export class SoundManager {
  constructor(core, opts = {}) {
    this.core = core;
    this.options = Object.assign(
      {
        footstepBaseInterval: 0.45, // 走路基础间隔(s)
        runIntervalFactor: 0.65, // 跑步时间隔倍率
        fadeStep: 0.03, // 渐变步进时间 (s)
        maxSFXInstancesPerKey: 6,
        entityMaxDistance: 50,
      },
      opts
    );

    // 缓存
    this.bufferCache = new Map(); // url -> AudioBuffer
    this.loadingPromises = new Map();

    // 播放通道引用
    this.channels = {}; // {name:{gain:GainNode, list:Set}} for bookkeeping
    this.activeNarration = null;
    this.narrationLoading = false; // 新增：是否正在加载旁白音频
    this.narrationQueue = [];
    this.lastFootstepTime = 0;
    this.footstepSurface = "default"; // 可扩展: 不同材质不同声音
    this.entitySoundMap = new Map(); // entityId -> {eventKey:{url,...}}
    this.sfxCounters = new Map();

    // Fallback HTML 元素
    this.html = {
      bgm: document.getElementById("bgm"),
      sfx: document.getElementById("soundEffect"),
    };

    this._initContext();
  }

  /* ========================= 基础上下文 ========================= */
  _initContext() {
    try {
      const AC = window.AudioContext || window.webkitAudioContext;
      this.ctx = new AC();
      // 主监听 (可与 Three.js 结合: camera.add(listener))
      this.masterGain = this.ctx.createGain();
      this.masterGain.gain.value = 1;
      this.masterGain.connect(this.ctx.destination);
      this._createChannel("bgm", 0.8);
      this._createChannel("ambience", 0.7);
      this._createChannel("voice", 1.0);
      this._createChannel("footsteps", 0.9);
      this._createChannel("sfx", 1.0);
      this._createChannel("entity", 1.0);
      this.webAudio = true;
    } catch (e) {
      console.warn("Web Audio 初始化失败, 使用 <audio> 后备.", e);
      this.webAudio = false;
    }
  }

  _createChannel(name, gain = 1) {
    if (!this.webAudio) return;
    const g = this.ctx.createGain();
    g.gain.value = gain;
    g.connect(this.masterGain);
    this.channels[name] = { gain: g, list: new Set() };
  }

  async resumeContextOnUserGesture() {
    if (this.webAudio && this.ctx.state !== "running") {
      try {
        await this.ctx.resume();
      } catch (e) {
        console.warn("音频上下文恢复失败", e);
      }
    }
  }

  /* ========================= 资源加载 ========================= */
  async loadBuffer(url) {
    if (!this.webAudio) return null;
    if (this.bufferCache.has(url)) return this.bufferCache.get(url);
    if (this.loadingPromises.has(url)) return this.loadingPromises.get(url);
    const p = (async () => {
      const res = await fetch(url);
      const arr = await res.arrayBuffer();
      const buf = await this.ctx.decodeAudioData(arr);
      this.bufferCache.set(url, buf);
      this.loadingPromises.delete(url);
      return buf;
    })();
    this.loadingPromises.set(url, p);
    return p;
  }

  /* ========================= 通用播放 ========================= */
  async _playBufferOnChannel(channel, url, { loop = false, volume = 1 } = {}) {
    if (!this.webAudio) return this._fallbackPlay(channel, url, loop, volume);
    // 若指定通道尚未创建，进行惰性创建，避免访问未定义
    if (!this.channels[channel]) {
      this._createChannel(channel, 1);
    }
    const buf = await this.loadBuffer(url);
    const src = this.ctx.createBufferSource();
    src.buffer = buf;
    src.loop = loop;
    const g = this.ctx.createGain();
    g.gain.value = volume;
    src.connect(g).connect(this.channels[channel].gain);
    src.start();
    const handle = { src, gain: g, channel, url, loop };
    this.channels[channel].list.add(handle);
    src.onended = () => this.channels[channel].list.delete(handle);
    return handle;
  }

  _fallbackPlay(channel, url, loop, volume) {
    // 简易后备: 只对 bgm / sfx 分两类
    if (channel === "bgm" && this.html.bgm) {
      this.html.bgm.src = url;
      this.html.bgm.loop = loop;
      this.html.bgm.volume = volume;
      this.html.bgm.play();
      return { html: this.html.bgm };
    }
    if (this.html.sfx) {
      this.html.sfx.src = url;
      this.html.sfx.loop = loop;
      this.html.sfx.volume = volume;
      this.html.sfx.play();
      return { html: this.html.sfx };
    }
  }

  /* ========================= BGM & 环境 ========================= */
  async playBGM(url, { fade = 0.8, loop = true } = {}) {
    await this.resumeContextOnUserGesture();
    if (this.currentBGM) this._fadeOutHandle(this.currentBGM, fade);
    this.currentBGM = await this._playBufferOnChannel("bgm", url, {
      loop,
      volume: 0,
    });
    this._fadeTo(this.currentBGM.gain, 1, fade);
  }

  async playAmbience(url, { loop = true, volume = 1 } = {}) {
    await this._playBufferOnChannel("ambience", url, { loop, volume });
  }

  stopBGM({ fade = 0.6 } = {}) {
    if (this.currentBGM) {
      this._fadeOutHandle(this.currentBGM, fade);
      this.currentBGM = null;
    }
  }

  /* ========================= Narration / Voice ========================= */
    async playNarration(url, { queue = true, interrupt = false, onEnd } = {}) {
      
    if (interrupt && this.activeNarration) this.stopNarration();
    if (this.activeNarration && queue) {
      this.narrationQueue.push({ url, onEnd });
      return;
    }
<<<<<<< HEAD
    await this.resumeContextOnUserGesture();
    const handle = await this._playBufferOnChannel("voice", url, {
      loop: false,
      volume: 1,
    });

    // 记录播放开始时间，用于计算音频播放位置
    if (this.webAudio) {
      handle.startTime = this.ctx.currentTime;
    }

    this.activeNarration = handle;
    handle.src.onended = () => {
      if (onEnd) onEnd();
      this.channels.voice.list.delete(handle);
      this.activeNarration = null;
      if (this.narrationQueue.length) {
        const next = this.narrationQueue.shift();
        this.playNarration(next.url, { queue: true, onEnd: next.onEnd });
=======
    
    // 设置加载状态
    this.narrationLoading = true;
    
    try {
      await this.resumeContextOnUserGesture();
      const handle = await this._playBufferOnChannel("voice", url, {
        loop: false,
        volume: 1,
      });
      
      // 记录播放开始时间，用于计算音频播放位置
      if (this.webAudio) {
        handle.startTime = this.ctx.currentTime;
>>>>>>> 6ef2ec8e
      }
      
      this.activeNarration = handle;
      this.narrationLoading = false; // 加载完成，开始播放
      
      handle.src.onended = () => {
        if (onEnd) onEnd();
        this.channels.voice.list.delete(handle);
        this.activeNarration = null;
        if (this.narrationQueue.length) {
          const next = this.narrationQueue.shift();
          this.playNarration(next.url, { queue: true, onEnd: next.onEnd });
        }
      };
    } catch (error) {
      // 加载失败，重置状态
      this.narrationLoading = false;
      console.error("播放旁白失败:", error);
      throw error;
    }
  }

  stopNarration() {
    if (this.activeNarration) {
      try {
        this.activeNarration.src.stop();
      } catch (e) {}
      this.activeNarration = null;
    }
    // 重置加载状态
    this.narrationLoading = false;
    this.narrationQueue = [];
  }

  /**
   * 获取当前旁白音频的播放位置
   * @returns {number|null} 音频播放位置(毫秒)，如果没有播放则返回null
   */
  getNarrationCurrentTime() {
    if (
      !this.activeNarration ||
      !this.webAudio ||
      !this.activeNarration.startTime
    ) {
      return null;
    }

    const playTime =
      (this.ctx.currentTime - this.activeNarration.startTime) * 1000;
    return Math.max(0, Math.round(playTime));
  }

  _resolveFootstepUrl(surface, running) {
    // TODO: 可改为配置映射
    return running
      ? `/assets/sounds/ingamesounds/${surface}_run.mp3`
      : `/assets/sounds/ingamesounds/${surface}_walk.mp3`;
  }

  /* ========================= 普通 SFX ========================= */
  async playSFX(
    url,
    {
      volume = 1,
      key = url,
      limitPerKey = this.options.maxSFXInstancesPerKey,
    } = {}
  ) {
    // 限流
    const count = this.sfxCounters.get(key) || 0;
    if (count >= limitPerKey) return;
    this.sfxCounters.set(key, count + 1);
    const handle = await this._playBufferOnChannel("sfx", url, {
      loop: false,
      volume,
    });
    handle.src.onended = () => {
      this.sfxCounters.set(key, (this.sfxCounters.get(key) || 1) - 1);
      this.channels.sfx.list.delete(handle);
    };
  }

  /* ========================= 实体 3D 音效 ========================= */
  registerEntitySound(entityId, eventKey, { url, loop = false, volume = 1 }) {
    if (!this.entitySoundMap.has(entityId))
      this.entitySoundMap.set(entityId, {});
    this.entitySoundMap.get(entityId)[eventKey] = { url, loop, volume };
  }

  async triggerEntitySound(entityId, eventKey, position) {
    if (!this.webAudio) return; // 简化: 不提供 fallback
    const def = this.entitySoundMap.get(entityId)?.[eventKey];
    if (!def) return;
    const buf = await this.loadBuffer(def.url);
    const src = this.ctx.createBufferSource();
    src.buffer = buf;
    src.loop = def.loop;
    const panner = this.ctx.createPanner();
    panner.panningModel = "HRTF";
    panner.distanceModel = "inverse";
    panner.maxDistance = this.options.entityMaxDistance;
    panner.refDistance = 2;
    panner.rolloffFactor = 1;
    if (position) panner.setPosition(position.x, position.y, position.z);
    const g = this.ctx.createGain();
    g.gain.value = def.volume;
    src.connect(g).connect(panner).connect(this.channels.entity.gain);
    src.start();
    const handle = { src, panner, gain: g, entityId, eventKey };
    this.channels.entity.list.add(handle);
    src.onended = () => this.channels.entity.list.delete(handle);
    return handle;
  }

  /* ========================= 辅助: 渐变 & 停止 ========================= */
  _fadeTo(gainNode, target, duration) {
    if (!this.webAudio) return;
    const now = this.ctx.currentTime;
    gainNode.gain.cancelScheduledValues(now);
    gainNode.gain.setValueAtTime(gainNode.gain.value, now);
    gainNode.gain.linearRampToValueAtTime(target, now + duration);
  }
  _fadeOutHandle(handle, duration) {
    if (!handle || !handle.gain) return;
    this._fadeTo(handle.gain, 0, duration);
    setTimeout(() => {
      try {
        handle.src.stop();
      } catch (e) {}
    }, duration * 1000 + 30);
  }

  setCategoryVolume(name, v) {
    if (this.webAudio && this.channels[name])
      this.channels[name].gain.gain.value = v;
  }
  setMasterVolume(v) {
    if (this.webAudio) this.masterGain.gain.value = v;
    if (!this.webAudio && this.html.bgm) this.html.bgm.volume = v;
  }

  /* ========================= 统一停止 / 释放 ========================= */
  stopAll() {
    if (this.webAudio) {
      Object.values(this.channels).forEach((c) => {
        c.list.forEach((h) => {
          try {
            h.src.stop();
          } catch (e) {}
        });
        c.list.clear();
      });
    } else {
      if (this.html.bgm) this.html.bgm.pause();
      if (this.html.sfx) this.html.sfx.pause();
    }
    this.activeNarration = null;
    this.narrationQueue = [];
  }

  dispose() {
    this.stopAll();
    if (this.webAudio) {
      try {
        this.ctx.close();
      } catch (e) {}
    }
  }
}

window.SoundManager = SoundManager;<|MERGE_RESOLUTION|>--- conflicted
+++ resolved
@@ -175,27 +175,6 @@
       this.narrationQueue.push({ url, onEnd });
       return;
     }
-<<<<<<< HEAD
-    await this.resumeContextOnUserGesture();
-    const handle = await this._playBufferOnChannel("voice", url, {
-      loop: false,
-      volume: 1,
-    });
-
-    // 记录播放开始时间，用于计算音频播放位置
-    if (this.webAudio) {
-      handle.startTime = this.ctx.currentTime;
-    }
-
-    this.activeNarration = handle;
-    handle.src.onended = () => {
-      if (onEnd) onEnd();
-      this.channels.voice.list.delete(handle);
-      this.activeNarration = null;
-      if (this.narrationQueue.length) {
-        const next = this.narrationQueue.shift();
-        this.playNarration(next.url, { queue: true, onEnd: next.onEnd });
-=======
     
     // 设置加载状态
     this.narrationLoading = true;
@@ -210,7 +189,6 @@
       // 记录播放开始时间，用于计算音频播放位置
       if (this.webAudio) {
         handle.startTime = this.ctx.currentTime;
->>>>>>> 6ef2ec8e
       }
       
       this.activeNarration = handle;
