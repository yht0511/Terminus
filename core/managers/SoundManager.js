/**
 * 音乐播放管理
 */

export class SoundManager{
    constructor() {
        this.bgm = document.getElementById("bgm");
        this.soundEffect = document.getElementById("soundEffect");
    }
    /**
     * 设置BGM
     * @param {string} src 
     */
    setBGM(src) {
        this.bgm.src = src;
    }
    /**
     * 设置音效
     * @param {string} src 
     */
    setSoundEffect(src) {
        this.soundEffect.src = src;
    }

    setBGMVolume(volume) {
        this.bgm.volume = volume;
    }
    setSoundEffectVolume(volume) {
        this.soundEffect.volume = volume;
    }

    playBGM() {
        this.bgm.play()
            .catch((err) => {
                console.warn("播放BGM时出现问题：",err);
            });
    }
    pauseBGM() {
        this.bgm.pause();
    }

    playSoundEffect() {
        this.soundEffect.play()
            .catch((err) => {
                console.warn("播放音效时出现问题：",err);
            });
    }
    pauseSoundEffect() {
        this.soundEffect.pause();
    }
}

<<<<<<< HEAD
window.SoundManager = SoundManager;
=======
export const soundManager = new SoundManager();
>>>>>>> 30fc9902
<|MERGE_RESOLUTION|>--- conflicted
+++ resolved
@@ -50,8 +50,4 @@
     }
 }
 
-<<<<<<< HEAD
-window.SoundManager = SoundManager;
-=======
-export const soundManager = new SoundManager();
->>>>>>> 30fc9902
+window.SoundManager = SoundManager;