/**
 * 射线投射器模块
 * 基于Rapier.js物理引擎的射线检测功能，用于碰撞检测和场景查询
 */

import * as THREE from "three";

export class RayCaster {
  constructor(scene, world, rapier) {
    if(!scene|| !rapier|| !world) {
      console.error("RayCaster 初始化失败: 缺少对象");
    }
    this.scene = scene;
    this.world = world;
    this.rapier = rapier;

    // 精灵射线投射器
    this.spriteTexture = this.loadTexture();
    this.lightPoints = [];
    this.spriteMaterial = new THREE.SpriteMaterial({
      color: 0x6a9955,
      //map: this.spriteTexture,
      transparent: true,
      opacity: 1, 
    });
    this.lifeTime = 2;
    this.scalex = 0.06;
    this.scaley = 0.06;
    this.fovMultiplier = 1.5; //投射相对于相机视野的倍率

    // 射线配置
    this.config = {
      // 默认射线参数
      defaultMaxDistance: 100.0,        // 默认最大检测距离
    };    
    console.log("🎯 RayCaster 射线投射器已初始化");
  }

  loadTexture() {
    return null;
  }

  /**
   * 核心射线投射操作
   * @param {THREE.Vector3} origin 射线起点
   * @param {THREE.Vector3} direction 射线方向（单位向量）
   * @param {number} maxDistance 最大检测距离
   * @param {Array} excludeColliders 要过滤掉的碰撞体数组
   * @returns {Object|null} 碰撞结果对象，如果没有碰撞则返回null
   */
  cast(origin, direction, maxDistance = null, excludeCollider = null) {
    // 参数验证
    if (!origin || !direction) {
      console.warn("⚠️ RayCaster: 缺少必要参数 origin 或 direction");
      return null;
    }

    // 使用默认距离如果未指定
    const distance = maxDistance !== null ? maxDistance : this.config.defaultMaxDistance;
    
    // 确保方向向量是归一化的
    const normalizedDirection = direction.clone().normalize();

    // 创建Rapier射线
    const ray = new this.rapier.Ray(
      { x: origin.x, y: origin.y, z: origin.z },
      { x: normalizedDirection.x, y: normalizedDirection.y, z: normalizedDirection.z }
    );

    // 执行射线检测
    const hit = this.world.castRayAndGetNormal(
      ray, distance, true,
      undefined, //filterFlag
      undefined, //filterGroup
      excludeCollider //filterCollider
    );

    if (hit) {
      const distance = hit.timeOfImpact;
      const hitPoint = new THREE.Vector3(
        origin.x + normalizedDirection.x * distance,
        origin.y + normalizedDirection.y * distance,
        origin.z + normalizedDirection.z * distance
      );

      // 获取碰撞体的用户数据
      const userData = hit.collider.userData;
      if(userData == undefined) {
        console.log("碰撞箱未检测到userData!");
        return null;
      }

      const result = {
        distance: distance,                    // 碰撞距离
        point: hitPoint,                      // 碰撞点坐标
        colliderHandle: hit.collider.handle,  // 碰撞体句柄
        userData: userData || {},             // 用户数据
        entityId: userData ? userData.entityId : null,
      };

      //console.log(`🎯 射线命中: 距离=${result.distance.toFixed(3)}, 实体=${result.entityId || 'unknown'}, 坐标=(${result.point.x.toFixed(2)}, ${result.point.y.toFixed(2)}, ${result.point.z.toFixed(2)})`);
      return result;
    }

    return null;
  }

  /**
   * 从位置沿指定方向检测
   * @param {THREE.Vector3} position 起始位置
   * @param {THREE.Vector3} directionVector 方向向量（可以不是单位向量）
   * @param {Array} excludeColliders 要排除的碰撞体数组
   * @returns {Object|null} 碰撞结果
   */

  castFromPosition(position, directionVector, excludeCollider = null) {
    const distance = directionVector.length();
    const direction = directionVector.clone().normalize();

    return this.cast(position, direction, distance, excludeCollider);
  }

  /**
   * 相机前方射线检测
   * @param {THREE.Camera} camera Three.js相机对象
   * @param {number} distance 检测距离
   * @param {Array} excludeColliders 要排除的碰撞体数组
   * @returns {Object|null} 碰撞结果
   */
<<<<<<< HEAD
  castFromCamera(camera, distance = 10, excludeCollider = null) {
=======

  castFromCamera(camera, distance = null, excludeCollider = null) {
>>>>>>> 8ce1c37a
    const origin = camera.position.clone();
    const direction = new THREE.Vector3(0, 0, -1);
    direction.applyQuaternion(camera.quaternion);
    const maxDistance = distance !== null ? distance : this.config.defaultMaxDistance;
    return this.cast(origin, direction, maxDistance, excludeCollider);
  }

  /**
   * 从相机视角获取一个方向
   * @param {THREE.camera} camera 
   * @returns 
   */
  generateDirection(camera) {
    const direction = new THREE.Vector3(0, 0, -1);
    direction.applyQuaternion(camera.quaternion);
    return direction;
  }

  makeLightPoint(position, lifeTime = this.lifeTime) {
    const sprite = new THREE.Sprite(this.spriteMaterial.clone());
    sprite.position.set(position.x, position.y, position.z);
    sprite.scale.set(this.scalex, this.scaley, 1);
    const point = {
      sprite: sprite,
      lifeTimeTotal: lifeTime,
      lifeTimeRest: lifeTime
    };
    this.scene.add(sprite);
    this.lightPoints.push(point);
  }

  updateLightPoints(deltaTime) {
    for(let i = this.lightPoints.length - 1; i >= 0; i--) {
      const point = this.lightPoints[i];
      point.lifeTimeRest -= deltaTime;
      point.sprite.material.opacity = point.lifeTimeRest / point.lifeTimeTotal;
      if (point.lifeTimeRest <= 0) {
        this.scene.remove(point.sprite);
        this.lightPoints.splice(i, 1);
        point.sprite.material.dispose();
      }
    }
  } 

  /**
   * 清除所有发光点
   */
  clearAllPoint() {
    for (const point of this.lightPoints) {
      this.scene.remove(point.sprite);
      point.sprite.material.dispose();
    }
    this.lightPoints = [];
  }

  /**
   * 从指定位置沿指定方向发射一个光点
   * @param {THREE.camera} camera
   * @param {number} distance 
   * @param {collider} exclude_collider 
   */
  castLightPointForward(origin, direction, distance  = 10, exclude_collider = null) {
    const result = this.cast(origin, direction, distance, exclude_collider);
    if(result == null) return;
    this.makeLightPoint(result.point, this.lifeTime);
  }

  /**
   * 模拟手电筒发射大量发光点
   * @param {THREE.camera} camera 相机
   * @param {number} distance 检测距离
   * @param {number} density 发光点生成密度
   * @param {number} fovMultiplier 相机视野倍率，默认1.5倍
   */
  scatterLightPoint(camera, distance = 10, density = 1, exclude_collider = null) {
    // 基于密度计算光点数量（密度为1时约900个光点）
    const fovMultiplier = this.fovMultiplier;
    const numPoints = Math.floor(1200 * density);
    
    // 使用相机FOV的倍率来计算光锥角度
    const coneAngle = (camera.fov * fovMultiplier) * Math.PI / 180 / 2; // 相机FOV * 倍率 / 2（取半角）
    const coneDirection = new THREE.Vector3(0, 0, -1); // 相机的前方向
    coneDirection.applyQuaternion(camera.quaternion);
    
    // 获取相机位置作为发射原点
    const origin = camera.position.clone();
    
    // 批量发射光点
    for (let i = 0; i < numPoints; i++) {
      // 在光锥范围内生成随机方向
      const randomDirection = this.generateRandomDirectionInCone(coneDirection, coneAngle);
      
      // 使用固定的最大距离
      this.castLightPointForward(origin, randomDirection, distance, exclude_collider);
    }
    
    console.log(`🔦 手电筒发射了 ${numPoints} 个光点 (密度: ${density}, 视野倍率: ${fovMultiplier}x, 光锥角度: ${(coneAngle * 180 / Math.PI).toFixed(1)}°)`);
  }
  
  /**
   * 在圆锥范围内生成随机方向向量
   * @param {THREE.Vector3} centerDirection 圆锥中心方向
   * @param {number} coneAngle 圆锥半角（弧度）
   * @returns {THREE.Vector3} 归一化的随机方向向量
   */
  generateRandomDirectionInCone(centerDirection, coneAngle) {
    // 生成球面上的随机点
    const phi = Math.random() * 2 * Math.PI; // 方位角
    const cosTheta = Math.cos(coneAngle * Math.random()); // 极角的余弦
    const sinTheta = Math.sqrt(1 - cosTheta * cosTheta);
    
    // 球坐标转笛卡尔坐标
    const x = sinTheta * Math.cos(phi);
    const y = sinTheta * Math.sin(phi);
    const z = cosTheta;
    
    // 创建本地方向向量
    const localDirection = new THREE.Vector3(x, y, z);
    
    // 计算从(0,0,1)到centerDirection的旋转四元数
    const up = new THREE.Vector3(0, 0, 1);
    const quaternion = new THREE.Quaternion();
    quaternion.setFromUnitVectors(up, centerDirection);
    
    // 将本地方向转换到世界坐标系
    localDirection.applyQuaternion(quaternion);
    
    return localDirection.normalize();
  }

  

  /**
   * 销毁射线投射器
   */
  destroy() {
    this.clearAllPoint();
    this.spriteMaterial.dispose();
    this.lightPoints = [];
    console.log("🗑️ RayCaster 射线投射器已销毁");
  }
}<|MERGE_RESOLUTION|>--- conflicted
+++ resolved
@@ -127,12 +127,8 @@
    * @param {Array} excludeColliders 要排除的碰撞体数组
    * @returns {Object|null} 碰撞结果
    */
-<<<<<<< HEAD
   castFromCamera(camera, distance = 10, excludeCollider = null) {
-=======
-
-  castFromCamera(camera, distance = null, excludeCollider = null) {
->>>>>>> 8ce1c37a
+
     const origin = camera.position.clone();
     const direction = new THREE.Vector3(0, 0, -1);
     direction.applyQuaternion(camera.quaternion);
